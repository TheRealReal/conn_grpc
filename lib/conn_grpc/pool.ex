--- conflicted
+++ resolved
@@ -79,10 +79,7 @@
 
   defmacro __using__(use_opts \\ []) do
     quote do
-<<<<<<< HEAD
-=======
       @doc "Returns a gRPC channel from the pool"
->>>>>>> 3f432874
       @spec get_channel() :: {:ok, GRPC.Channel.t()} | {:error, :not_connected}
       def get_channel, do: ConnGRPC.Pool.get_channel(__MODULE__)
 
